--- conflicted
+++ resolved
@@ -45,21 +45,13 @@
 	@echo "  make celery-shell       Open a Celery shell in the active stack"
 
 install:
-<<<<<<< HEAD
+
 	@# Provision a project-local virtual environment for tooling isolation
 	@if [ ! -d .venv ]; then \
 		$(PYTHON) -m venv .venv; \
 	fi
 	@# Install editable project dependencies using the local virtual environment
 	@./.venv/bin/pip install -e .[dev]
-=======
-        # Provision a project-local virtual environment for tooling isolation
-        @if [ ! -d .venv ]; then \
-                $(PYTHON) -m venv .venv; \
-        fi
-        # Install editable project dependencies using the local virtual environment
-        ./.venv/bin/pip install -e .[dev]
->>>>>>> f63c0970
 
 lint:
 	# Static code analysis keeps quality high before hitting CI
