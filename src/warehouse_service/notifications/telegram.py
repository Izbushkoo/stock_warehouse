--- conflicted
+++ resolved
@@ -13,7 +13,6 @@
     """Send operational notifications to Telegram chats."""
 
     def __init__(self, bot_token: str | None = None) -> None:
-<<<<<<< HEAD
         try:
             settings = get_settings()
         except ValidationError:
@@ -26,10 +25,6 @@
             self._client = None
             self._enabled = False
             return
-
-=======
-        settings = get_settings()
->>>>>>> 0fb84a8f
         configured_token = bot_token or settings.telegram.bot_token
         self.bot_token = configured_token
         self.critical_chat_id = settings.telegram.critical_chat_id
